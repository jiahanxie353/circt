--- conflicted
+++ resolved
@@ -1841,7 +1841,8 @@
 
 SubExprInfo ExprEmitter::emitUnary(Operation *op, const char *syntax,
                                    bool resultAlwaysUnsigned) {
-<<<<<<< HEAD
+  if (hasSVAttributes(op))
+    emitError(op, "SV attributes emission is unimplemented for the op");
   // Introduce extra parentheses if `syntax[0]` is emitted immediately before.
   // This avoids emitting an expression like `a & &b`, which is syntactically
   // valid but some tool produces LINT warnings.
@@ -1852,11 +1853,7 @@
   bool emitExtraParentheses = it != outBuffer.rend() && *it == syntax[0];
   if (emitExtraParentheses)
     os << '(';
-=======
-  if (hasSVAttributes(op))
-    emitError(op, "SV attributes emission is unimplemented for the op");
-
->>>>>>> 73967efe
+
   os << syntax;
   auto signedness = emitSubExpr(op->getOperand(0), Selection).signedness;
   if (emitExtraParentheses)
