--- conflicted
+++ resolved
@@ -127,20 +127,14 @@
   /// deprecated once the old emission mode is no longer necessary.
   bool useOldEmissionMode = false;
 
-<<<<<<< HEAD
   /// This controls extra wire spilling performed in PrepareForEmission to
   /// improve readablitiy and debuggability.
   enum WireSpillingHeuristic {
-    SpillNone,         // Default
-    SpillAllNamehints, // Force wires to all namehints
+    SpillNone,            // Default
+    SpillAllNamehints,    // Force wires for all namehints
+    SpillNamehintsIfShort // Spill a wire if its namehint is shorter than the
+                          // expression size.
   } wireSpillingHeuristic = SpillNone;
-=======
-  enum WireSpillHeuristicStrategy {
-    SpillNone,         // Default
-    SpillAllNamehints, // Force wires for all namehints
-    SpillNamehintsIfShort
-  } wireSpillingHeuristic;
->>>>>>> e7644655
 };
 
 /// Register commandline options for the verilog emitter.
